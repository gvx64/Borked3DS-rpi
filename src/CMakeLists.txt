# Enable modules to include each other's files
include_directories(.)

# CMake seems to only define _DEBUG on Windows
set_property(DIRECTORY APPEND PROPERTY
    COMPILE_DEFINITIONS $<$<CONFIG:Debug>:_DEBUG> $<$<NOT:$<CONFIG:Debug>>:NDEBUG>)

if (ENABLE_LTO)
    set(CMAKE_INTERPROCEDURAL_OPTIMIZATION TRUE)
endif()

if (ENABLE_PROFILING)
    add_definitions(-DTRACY_ENABLE -DTRACY_ON_DEMAND)
endif()

# Set compilation flags
if (MSVC)
    set(CMAKE_CONFIGURATION_TYPES Debug Release CACHE STRING "" FORCE)

    # Silence "deprecation" warnings
    add_definitions(-D_CRT_SECURE_NO_WARNINGS -D_CRT_NONSTDC_NO_DEPRECATE -D_SCL_SECURE_NO_WARNINGS)

    # Avoid windows.h junk
    add_definitions(-DNOMINMAX)

    # Avoid windows.h from including some usually unused libs like winsocks.h, since this might cause some redefinition errors.
    add_definitions(-DWIN32_LEAN_AND_MEAN)

    # Ensure that projects build with Unicode support.
    add_definitions(-DUNICODE -D_UNICODE)

    # /W3                 - Level 3 warnings
    # /MP                 - Multi-threaded compilation
    # /Zi                 - Output debugging information
    # /Zm                 - Specifies the precompiled header memory allocation limit
    # /Zo                 - Enhanced debug info for optimized builds
    # /permissive-        - Enables stricter C++ standards conformance checks
    # /EHsc               - C++-only exception handling semantics
    # /utf-8              - Set source and execution character sets to UTF-8
    # /volatile:iso       - Use strict standards-compliant volatile semantics.
    # /Zc:externConstexpr - Allow extern constexpr variables to have external linkage, like the standard mandates
    # /Zc:inline          - Let codegen omit inline functions in object files
    # /Zc:throwingNew     - Let codegen assume `operator new` (without std::nothrow) will never return null
    # /GT                 - Supports fiber safety for data allocated using static thread-local storage
    add_compile_options(
        /MP
        /Zm200
        /Zo
        /permissive-
        /EHsc
        /utf-8
        /volatile:iso
        /Zc:externConstexpr
        /Zc:inline
        /Zc:throwingNew
        /GT

        # Some flags for more deterministic builds, to aid caching.
        /experimental:deterministic
        /d1trimfile:"${CMAKE_SOURCE_DIR}"

        # External headers diagnostics
        /experimental:external  # Enables the external headers options. This option isn't required in Visual Studio 2019 version 16.10 and later
        /external:anglebrackets # Treats all headers included by #include <header>, where the header file is enclosed in angle brackets (< >), as external headers
        /external:W0            # Sets the default warning level to 0 for external headers, effectively turning off warnings for external headers

        # Warnings
        /W3

        /we4062 # Enumerator 'identifier' in a switch of enum 'enumeration' is not handled
        /we4189 # 'identifier': local variable is initialized but not referenced
        /we4265 # 'class': class has virtual functions, but destructor is not virtual
        /we4388 # 'expression': signed/unsigned mismatch
        /we4389 # 'operator': signed/unsigned mismatch
        /we4456 # Declaration of 'identifier' hides previous local declaration
        /we4457 # Declaration of 'identifier' hides function parameter
        # /we4458 TODO: Enable me # Declaration of 'identifier' hides class member
        /we4459 # Declaration of 'identifier' hides global declaration
        /we4505 # 'function': unreferenced local function has been removed
        /we4547 # 'operator': operator before comma has no effect; expected operator with side-effect
        /we4549 # 'operator1': operator before comma has no effect; did you intend 'operator2'?
        /we4555 # Expression has no effect; expected expression with side-effect
        /we4826 # Conversion from 'type1' to 'type2' is sign-extended. This may cause unexpected runtime behavior.
        /we5038 # data member 'member1' will be initialized after data member 'member2'
        /we5233 # explicit lambda capture 'identifier' is not used
        /we5245 # 'function': unreferenced function with internal linkage has been removed

        /wd4100 # 'identifier': unreferenced formal parameter
        /wd4324 # 'struct_name': structure was padded due to __declspec(align())
    )

    if (CITRA_WARNINGS_AS_ERRORS)
        add_compile_options(/WX)
    endif()

    # Since MSVC's debugging information is not very deterministic, so we have to disable it
    # when using ccache or other caching tools
    if (CMAKE_C_COMPILER_LAUNCHER STREQUAL "ccache" OR CMAKE_CXX_COMPILER_LAUNCHER STREQUAL "ccache"
            OR CITRA_USE_PRECOMPILED_HEADERS)
        # Precompiled headers are deleted if not using /Z7. See https://github.com/nanoant/CMakePCHCompiler/issues/21
        add_compile_options(/Z7)
    else()
        add_compile_options(/Zi)
    endif()

    # /GS- - No stack buffer overflow checks
    add_compile_options("$<$<CONFIG:Release>:/GS->")

    set(CMAKE_EXE_LINKER_FLAGS_DEBUG   "/DEBUG /MANIFEST:NO" CACHE STRING "" FORCE)
    set(CMAKE_EXE_LINKER_FLAGS_RELEASE "/DEBUG /MANIFEST:NO /INCREMENTAL:NO /OPT:REF,ICF /PDBALTPATH:%_PDB%" CACHE STRING "" FORCE)
else()
    add_compile_options(
        -Wall
        # In case a flag isn't supported on e.g. a certain architecture, don't error.
        -Wno-unused-command-line-argument
        # Build fortification options
        -Wp,-D_GLIBCXX_ASSERTIONS
        -fstack-protector-strong
        -fstack-clash-protection
    )

    if (NOT CMAKE_BUILD_TYPE STREQUAL Debug)
        # _FORTIFY_SOURCE can't be used without optimizations.
<<<<<<< HEAD
        add_compile_options(-D_FORTIFY_SOURCE=2)
=======
        add_compile_options(-U_FORTIFY_SOURCE -D_FORTIFY_SOURCE=2)
>>>>>>> 8538a57b
    endif()

    if (CITRA_WARNINGS_AS_ERRORS)
        add_compile_options(-Werror)
    endif()

    if (APPLE AND CMAKE_CXX_COMPILER_ID STREQUAL Clang)
        add_compile_options("-stdlib=libc++")
    endif()

    if (CMAKE_CXX_COMPILER_ID STREQUAL GNU)
        # GCC may warn when it ignores attributes like maybe_unused,
        # which is a problem for older versions (e.g. GCC 11).
        add_compile_options("-Wno-attributes")
        add_compile_options("-Wno-interference-size")
    endif()

    if (MINGW)
        add_definitions(-DMINGW_HAS_SECURE_API)
        if (COMPILE_WITH_DWARF)
            add_compile_options("-gdwarf")
        endif()
    endif()

    if(CMAKE_SYSTEM_NAME STREQUAL "Linux" OR MINGW)
        # Set file offset size to 64 bits.
        #
        # On modern Unixes, this is typically already the case. The lone exception is
        # glibc, which may default to 32 bits. glibc allows this to be configured
        # by setting _FILE_OFFSET_BITS.
        add_definitions(-D_FILE_OFFSET_BITS=64)

        # GNU ar: Create thin archive files.
        # Requires binutils-2.19 or later.
        set(CMAKE_C_ARCHIVE_CREATE   "<CMAKE_AR> qcTP <TARGET> <LINK_FLAGS> <OBJECTS>")
        set(CMAKE_C_ARCHIVE_APPEND   "<CMAKE_AR> qTP  <TARGET> <LINK_FLAGS> <OBJECTS>")
        set(CMAKE_CXX_ARCHIVE_CREATE "<CMAKE_AR> qcTP <TARGET> <LINK_FLAGS> <OBJECTS>")
        set(CMAKE_CXX_ARCHIVE_APPEND "<CMAKE_AR> qTP  <TARGET> <LINK_FLAGS> <OBJECTS>")
    endif()
endif()

if(ENABLE_SOFTWARE_RENDERER)
    add_compile_definitions(ENABLE_SOFTWARE_RENDERER)
endif()
if(ENABLE_OPENGL)
    add_compile_definitions(ENABLE_OPENGL)
endif()
if(ENABLE_VULKAN)
    add_compile_definitions(ENABLE_VULKAN)
endif()

add_subdirectory(common)
add_subdirectory(core)
add_subdirectory(video_core)
add_subdirectory(audio_core)
add_subdirectory(network)
add_subdirectory(input_common)

if (ENABLE_TESTS)
    add_subdirectory(tests)
endif()

if (ENABLE_SDL2 AND ENABLE_SDL2_FRONTEND)
    add_subdirectory(citra)
endif()

if (ENABLE_QT)
    add_subdirectory(citra_qt)
endif()

if (ENABLE_DEDICATED_ROOM)
    add_subdirectory(dedicated_room)
endif()

if (ANDROID)
    add_subdirectory(android/app/src/main/jni)
    target_include_directories(citra-android PRIVATE android/app/src/main)
endif()

if (ENABLE_WEB_SERVICE)
    add_subdirectory(web_service)
endif()<|MERGE_RESOLUTION|>--- conflicted
+++ resolved
@@ -121,11 +121,7 @@
 
     if (NOT CMAKE_BUILD_TYPE STREQUAL Debug)
         # _FORTIFY_SOURCE can't be used without optimizations.
-<<<<<<< HEAD
-        add_compile_options(-D_FORTIFY_SOURCE=2)
-=======
         add_compile_options(-U_FORTIFY_SOURCE -D_FORTIFY_SOURCE=2)
->>>>>>> 8538a57b
     endif()
 
     if (CITRA_WARNINGS_AS_ERRORS)
