// Copyright 2014 Citra Emulator Project
// Licensed under GPLv2 or any later version
// Refer to the license.txt file included.

#pragma once

#include <algorithm>
#include <memory>
#include <optional>
#include <string>
#include <utility>
#include <vector>
#include "common/common_types.h"
#include "common/file_util.h"
#include "core/file_sys/romfs_reader.h"
#include "core/hle/kernel/kernel.h"

namespace Kernel {
struct AddressMapping;
class Process;
} // namespace Kernel

namespace Loader {

/// File types supported by CTR
enum class FileType {
    Error,
    Unknown,
    CCI,
    CXI,
    CIA,
    ELF,
    THREEDSX, // 3DSX
    ARTIC,
};

/**
 * Identifies the type of a bootable file based on the magic value in its header.
 * @param file open file
 * @return FileType of file
 */
FileType IdentifyFile(FileUtil::IOFile& file);

/**
 * Identifies the type of a bootable file based on the magic value in its header.
 * @param file_name path to file
 * @return FileType of file. Note: this will return FileType::Unknown if it is unable to determine
 * a filetype, and will never return FileType::Error.
 */
FileType IdentifyFile(const std::string& file_name);

/**
 * Guess the type of a bootable file from its extension
 * @param extension String extension of bootable file
 * @return FileType of file. Note: this will return FileType::Unknown if it is unable to determine
 * a filetype, and will never return FileType::Error.
 */
FileType GuessFromExtension(const std::string& extension);

/**
 * Convert a FileType into a string which can be displayed to the user.
 */
const char* GetFileTypeString(FileType type);

/// Return type for functions in Loader namespace
enum class ResultStatus {
    Success,
    Error,
    ErrorInvalidFormat,
    ErrorNotImplemented,
    ErrorNotLoaded,
    ErrorNotUsed,
    ErrorAlreadyLoaded,
    ErrorMemoryAllocationFailed,
    ErrorEncrypted,
    ErrorGbaTitle,
    ErrorArtic,
};

constexpr u32 MakeMagic(char a, char b, char c, char d) {
    return a | b << 8 | c << 16 | d << 24;
}

/// Interface for loading an application
class AppLoader : NonCopyable {
public:
    explicit AppLoader(Core::System& system_, FileUtil::IOFile&& file)
        : system(system_), file(std::move(file)) {}
    virtual ~AppLoader() {}

    /**
     * Returns the type of this file
     * @return FileType corresponding to the loaded file
     */
    virtual FileType GetFileType() = 0;

    /**
     * Returns the preferred region codes of this file
     * @return A vector of the preferred region codes
     */
    [[nodiscard]] virtual std::span<const u32> GetPreferredRegions() const {
        return {};
    }

    /**
     * Load the application and return the created Process instance
     * @param process The newly created process.
     * @return The status result of the operation.
     */
    virtual ResultStatus Load(std::shared_ptr<Kernel::Process>& process) = 0;

    /**
     * Loads the core version (FIRM title ID low) that this application needs.
     * This function defaults to 0x2 (NATIVE_FIRM) if it can't read the
     * information.
     * @returns A pair with the optional core version, and the status.
     */
    virtual std::pair<std::optional<u32>, ResultStatus> LoadCoreVersion() {
        return std::make_pair(0x2, ResultStatus::Success);
    }

    /**
     * Forces the application memory mode to the specified value,
     * overriding the memory mode specified in the metadata.
     */
    void SetKernelMemoryModeOverride(Kernel::MemoryMode mem_override) {
        memory_mode_override = mem_override;
    }

    /**
     * Loads the memory mode that this application needs.
     * This function defaults to Dev1 (96MB allocated to the application) if it can't read the
     * information.
     * @returns A pair with the optional memory mode, and the status.
     */
    virtual std::pair<std::optional<Kernel::MemoryMode>, ResultStatus> LoadKernelMemoryMode() {
        if (memory_mode_override.has_value()) {
            return std::make_pair(*memory_mode_override, ResultStatus::Success);
        }
        // 96MB allocated to the application.
        return std::make_pair(Kernel::MemoryMode::Dev1, ResultStatus::Success);
    }

    /**
     * Loads the N3DS hardware capabilities that this application uses.
     * It defaults to all disabled (O3DS) if it can't read the information.
     * @returns A pair with the optional N3DS hardware capabilities, and the status.
     */
    virtual std::pair<std::optional<Kernel::New3dsHwCapabilities>, ResultStatus>
    LoadNew3dsHwCapabilities() {
        return std::make_pair(
            Kernel::New3dsHwCapabilities{false, false, Kernel::New3dsMemoryMode::Legacy},
            ResultStatus::Success);
    }

    /**
     * Get whether this application is executable.
     * @param out_executable Reference to store the executable flag into.
     * @return ResultStatus result of function
     */
    virtual ResultStatus IsExecutable(bool& out_executable) {
        out_executable = true;
        return ResultStatus::Success;
    }

    /**
     * Get the code (typically .code section) of the application
     * @param buffer Reference to buffer to store data
     * @return ResultStatus result of function
     */
    virtual ResultStatus ReadCode([[maybe_unused]] std::vector<u8>& buffer) {
        return ResultStatus::ErrorNotImplemented;
    }

    /**
     * Get the icon (typically icon section) of the application
     * @param buffer Reference to buffer to store data
     * @return ResultStatus result of function
     */
    virtual ResultStatus ReadIcon([[maybe_unused]] std::vector<u8>& buffer) {
        return ResultStatus::ErrorNotImplemented;
    }

    /**
     * Get the banner (typically banner section) of the application
     * @param buffer Reference to buffer to store data
     * @return ResultStatus result of function
     */
    virtual ResultStatus ReadBanner([[maybe_unused]] std::vector<u8>& buffer) {
        return ResultStatus::ErrorNotImplemented;
    }

    /**
     * Get the logo (typically logo section) of the application
     * @param buffer Reference to buffer to store data
     * @return ResultStatus result of function
     */
    virtual ResultStatus ReadLogo([[maybe_unused]] std::vector<u8>& buffer) {
        return ResultStatus::ErrorNotImplemented;
    }

    /**
     * Get the program id of the application
     * @param out_program_id Reference to store program id into
     * @return ResultStatus result of function
     */
    virtual ResultStatus ReadProgramId([[maybe_unused]] u64& out_program_id) {
        return ResultStatus::ErrorNotImplemented;
    }

    /**
     * Get the extdata id for the application
     * @param out_extdata_id Reference to store extdata id into
     * @return ResultStatus result of function
     */
    virtual ResultStatus ReadExtdataId([[maybe_unused]] u64& out_extdata_id) {
        return ResultStatus::ErrorNotImplemented;
    }

    /**
     * Get the RomFS of the application
     * Since the RomFS can be huge, we return a file reference instead of copying to a buffer
     * @param romfs_file The file containing the RomFS
     * @return ResultStatus result of function
     */
    virtual ResultStatus ReadRomFS(
        [[maybe_unused]] std::shared_ptr<FileSys::RomFSReader>& romfs_file) {
        return ResultStatus::ErrorNotImplemented;
    }

    /**
     * Dump the RomFS of the applciation
     * @param target_path The target path to dump to
     * @return ResultStatus result of function
     */
    virtual ResultStatus DumpRomFS([[maybe_unused]] const std::string& target_path) {
        return ResultStatus::ErrorNotImplemented;
    }

    /**
     * Get the update RomFS of the application
     * Since the RomFS can be huge, we return a file reference instead of copying to a buffer
     * @param romfs_file The file containing the RomFS
     * @return ResultStatus result of function
     */
    virtual ResultStatus ReadUpdateRomFS(
        [[maybe_unused]] std::shared_ptr<FileSys::RomFSReader>& romfs_file) {
        return ResultStatus::ErrorNotImplemented;
    }

    /**
     * Dump the update RomFS of the applciation
     * @param target_path The target path to dump to
     * @return ResultStatus result of function
     */
    virtual ResultStatus DumpUpdateRomFS([[maybe_unused]] const std::string& target_path) {
        return ResultStatus::ErrorNotImplemented;
    }

    /**
     * Get the short title of the application
     * @param title Reference to store the application title into
     * @return ResultStatus result of function
     */
    virtual ResultStatus ReadTitle([[maybe_unused]] std::string& title) {
        return ResultStatus::ErrorNotImplemented;
    }

<<<<<<< HEAD
    /**
     * Get the long title of the application
     * @param title Referencec to store the application title into
     * @param ResultStatus result of function
     */
    virtual ResultStatus ReadTitleLong([[maybe_unused]] std::string& title) {
        return ResultStatus::ErrorNotImplemented;
=======
    virtual bool SupportsSaveStates() {
        return true;
    }

    virtual bool SupportsMultipleInstancesForSameFile() {
        return true;
>>>>>>> 24c6ec5e
    }

protected:
    Core::System& system;
    FileUtil::IOFile file;
    bool is_loaded = false;
    std::optional<Kernel::MemoryMode> memory_mode_override = std::nullopt;
};

/**
 * Identifies a bootable file and return a suitable loader
 * @param filename String filename of bootable file
 * @return best loader for this file
 */
std::unique_ptr<AppLoader> GetLoader(const std::string& filename);

} // namespace Loader<|MERGE_RESOLUTION|>--- conflicted
+++ resolved
@@ -266,7 +266,6 @@
         return ResultStatus::ErrorNotImplemented;
     }
 
-<<<<<<< HEAD
     /**
      * Get the long title of the application
      * @param title Referencec to store the application title into
@@ -274,14 +273,14 @@
      */
     virtual ResultStatus ReadTitleLong([[maybe_unused]] std::string& title) {
         return ResultStatus::ErrorNotImplemented;
-=======
+    }
+
     virtual bool SupportsSaveStates() {
         return true;
     }
 
     virtual bool SupportsMultipleInstancesForSameFile() {
         return true;
->>>>>>> 24c6ec5e
     }
 
 protected:
