--- conflicted
+++ resolved
@@ -494,12 +494,9 @@
     SwitchableSetting<TextureFilter> texture_filter{TextureFilter::None, "texture_filter"};
     SwitchableSetting<TextureSampling> texture_sampling{TextureSampling::GameControlled,
                                                         "texture_sampling"};
-<<<<<<< HEAD
-=======
     SwitchableSetting<u16, true> delay_game_render_thread_us{0, 0, 16000,
                                                              "delay_game_render_thread_us"};
 
->>>>>>> e90795b6
     SwitchableSetting<LayoutOption> layout_option{LayoutOption::Default, "layout_option"};
     SwitchableSetting<bool> swap_screen{false, "swap_screen"};
     SwitchableSetting<bool> upright_screen{false, "upright_screen"};
