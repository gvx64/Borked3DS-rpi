// Copyright 2023 Citra Emulator Project
// Licensed under GPLv2 or any later version
// Refer to the license.txt file included.

#include <span>
#include <boost/container/static_vector.hpp>
#include <fmt/format.h>

#include "common/assert.h"
#include "common/settings.h"
#include "core/frontend/emu_window.h"
#include "video_core/custom_textures/custom_format.h"
#include "video_core/renderer_vulkan/vk_instance.h"
#include "video_core/renderer_vulkan/vk_platform.h"

#include <vk_mem_alloc.h>

namespace Vulkan {

namespace {

vk::Format MakeFormat(VideoCore::PixelFormat format) {
    switch (format) {
    case VideoCore::PixelFormat::RGBA8:
        return vk::Format::eR8G8B8A8Unorm;
    case VideoCore::PixelFormat::RGB8:
        return vk::Format::eB8G8R8Unorm;
    case VideoCore::PixelFormat::RGB5A1:
        return vk::Format::eR5G5B5A1UnormPack16;
    case VideoCore::PixelFormat::RGB565:
        return vk::Format::eR5G6B5UnormPack16;
    case VideoCore::PixelFormat::RGBA4:
        return vk::Format::eR4G4B4A4UnormPack16;
    case VideoCore::PixelFormat::D16:
        return vk::Format::eD16Unorm;
    case VideoCore::PixelFormat::D24:
        return vk::Format::eX8D24UnormPack32;
    case VideoCore::PixelFormat::D24S8:
        return vk::Format::eD24UnormS8Uint;
    case VideoCore::PixelFormat::Invalid:
        LOG_ERROR(Render_Vulkan, "Unknown texture format {}!", format);
        return vk::Format::eUndefined;
    default:
        return vk::Format::eR8G8B8A8Unorm; ///< Use default case for the texture formats
    }
}

vk::Format MakeCustomFormat(VideoCore::CustomPixelFormat format) {
    switch (format) {
    case VideoCore::CustomPixelFormat::RGBA8:
        return vk::Format::eR8G8B8A8Unorm;
    case VideoCore::CustomPixelFormat::BC1:
        return vk::Format::eBc1RgbaUnormBlock;
    case VideoCore::CustomPixelFormat::BC3:
        return vk::Format::eBc3UnormBlock;
    case VideoCore::CustomPixelFormat::BC5:
        return vk::Format::eBc5UnormBlock;
    case VideoCore::CustomPixelFormat::BC7:
        return vk::Format::eBc7UnormBlock;
    case VideoCore::CustomPixelFormat::ASTC4:
        return vk::Format::eAstc4x4UnormBlock;
    case VideoCore::CustomPixelFormat::ASTC6:
        return vk::Format::eAstc6x6UnormBlock;
    case VideoCore::CustomPixelFormat::ASTC8:
        return vk::Format::eAstc8x6UnormBlock;
    default:
        LOG_ERROR(Render_Vulkan, "Unknown custom format {}", format);
    }
    return vk::Format::eR8G8B8A8Unorm;
}

vk::Format MakeAttributeFormat(Pica::PipelineRegs::VertexAttributeFormat format, u32 count,
                               bool scaled = true) {
    static constexpr std::array attrib_formats_scaled = {
        vk::Format::eR8Sscaled,        vk::Format::eR8G8Sscaled,
        vk::Format::eR8G8B8Sscaled,    vk::Format::eR8G8B8A8Sscaled,
        vk::Format::eR8Uscaled,        vk::Format::eR8G8Uscaled,
        vk::Format::eR8G8B8Uscaled,    vk::Format::eR8G8B8A8Uscaled,
        vk::Format::eR16Sscaled,       vk::Format::eR16G16Sscaled,
        vk::Format::eR16G16B16Sscaled, vk::Format::eR16G16B16A16Sscaled,
        vk::Format::eR32Sfloat,        vk::Format::eR32G32Sfloat,
        vk::Format::eR32G32B32Sfloat,  vk::Format::eR32G32B32A32Sfloat,
    };
    static constexpr std::array attrib_formats_int = {
        vk::Format::eR8Sint,          vk::Format::eR8G8Sint,
        vk::Format::eR8G8B8Sint,      vk::Format::eR8G8B8A8Sint,
        vk::Format::eR8Uint,          vk::Format::eR8G8Uint,
        vk::Format::eR8G8B8Uint,      vk::Format::eR8G8B8A8Uint,
        vk::Format::eR16Sint,         vk::Format::eR16G16Sint,
        vk::Format::eR16G16B16Sint,   vk::Format::eR16G16B16A16Sint,
        vk::Format::eR32Sfloat,       vk::Format::eR32G32Sfloat,
        vk::Format::eR32G32B32Sfloat, vk::Format::eR32G32B32A32Sfloat,
    };

    const u32 index = static_cast<u32>(format);
    return (scaled ? attrib_formats_scaled : attrib_formats_int)[index * 4 + count - 1];
}

vk::ImageAspectFlags MakeAspect(VideoCore::SurfaceType type) {
    switch (type) {
    case VideoCore::SurfaceType::Color:
    case VideoCore::SurfaceType::Texture:
    case VideoCore::SurfaceType::Fill:
        return vk::ImageAspectFlagBits::eColor;
    case VideoCore::SurfaceType::Depth:
        return vk::ImageAspectFlagBits::eDepth;
    case VideoCore::SurfaceType::DepthStencil:
        return vk::ImageAspectFlagBits::eDepth | vk::ImageAspectFlagBits::eStencil;
    default:
        LOG_CRITICAL(Render_Vulkan, "Invalid surface type {}", type);
        UNREACHABLE();
    }

    return vk::ImageAspectFlagBits::eColor;
}

std::vector<std::string> GetSupportedExtensions(vk::PhysicalDevice physical) {
    const std::vector extensions = physical.enumerateDeviceExtensionProperties();
    std::vector<std::string> supported_extensions;
    supported_extensions.reserve(extensions.size());
    for (const auto& extension : extensions) {
        supported_extensions.emplace_back(extension.extensionName.data());
    }
    return supported_extensions;
}

std::string GetReadableVersion(u32 version) {
    return fmt::format("{}.{}.{}", VK_VERSION_MAJOR(version), VK_VERSION_MINOR(version),
                       VK_VERSION_PATCH(version));
}

} // Anonymous namespace

Instance::Instance(bool enable_validation, bool dump_command_buffers)
    : library{OpenLibrary()},
      instance{CreateInstance(*library, Frontend::WindowSystemType::Headless, enable_validation,
                              dump_command_buffers)},
      physical_devices{instance->enumeratePhysicalDevices()} {}

<<<<<<< HEAD
Instance::Instance(Core::TelemetrySession& telemetry, Frontend::EmuWindow& window,
                   u32 physical_device_index)
    : library{OpenLibrary(&window)},
      instance{CreateInstance(*library, window.GetWindowInfo().type,
                              Settings::values.renderer_debug.GetValue(),
                              Settings::values.dump_command_buffers.GetValue())},
=======
Instance::Instance(Frontend::EmuWindow& window, u32 physical_device_index)
    : library{OpenLibrary(&window)}, instance{CreateInstance(
                                         *library, window.GetWindowInfo().type,
                                         Settings::values.renderer_debug.GetValue(),
                                         Settings::values.dump_command_buffers.GetValue())},
>>>>>>> 8e35df1a
      debug_callback{CreateDebugCallback(*instance, debug_utils_supported)},
      physical_devices{instance->enumeratePhysicalDevices()} {
    const std::size_t num_physical_devices = static_cast<u16>(physical_devices.size());
    ASSERT_MSG(physical_device_index < num_physical_devices,
               "Invalid physical device index {} provided when only {} devices exist",
               physical_device_index, num_physical_devices);

    physical_device = physical_devices[physical_device_index];
    available_extensions = GetSupportedExtensions(physical_device);
    properties = physical_device.getProperties();
    if (properties.apiVersion < TargetVulkanApiVersion) {
        throw std::runtime_error(fmt::format(
            "Vulkan {}.{} is required, but only {}.{} is supported by device!",
            VK_VERSION_MAJOR(TargetVulkanApiVersion), VK_VERSION_MINOR(TargetVulkanApiVersion),
            VK_VERSION_MAJOR(properties.apiVersion), VK_VERSION_MINOR(properties.apiVersion)));
    }

    CreateDevice();
    CreateFormatTable();
    CollectToolingInfo();
    CreateCustomFormatTable();
    CreateAttribTable();
}

Instance::~Instance() {
    vmaDestroyAllocator(allocator);
}

const FormatTraits& Instance::GetTraits(VideoCore::PixelFormat pixel_format) const {
    if (pixel_format == VideoCore::PixelFormat::Invalid) [[unlikely]] {
        return null_traits;
    }
    return format_table[static_cast<u32>(pixel_format)];
}

const FormatTraits& Instance::GetTraits(VideoCore::CustomPixelFormat pixel_format) const {
    return custom_format_table[static_cast<u32>(pixel_format)];
}

const FormatTraits& Instance::GetTraits(Pica::PipelineRegs::VertexAttributeFormat format,
                                        u32 count) const {
    if (count == 0) [[unlikely]] {
        ASSERT_MSG(false, "Unable to retrieve traits for invalid attribute component count");
    }
    const u32 index = static_cast<u32>(format);
    return attrib_table[index * 4 + count - 1];
}

std::string Instance::GetDriverVersionName() {
    // Extracted from
    // https://github.com/SaschaWillems/vulkan.gpuinfo.org/blob/5dddea46ea1120b0df14eef8f15ff8e318e35462/functions.php#L308-L314
    const u32 version = properties.driverVersion;
    if (driver_id == vk::DriverId::eNvidiaProprietary) {
        const u32 major = (version >> 22) & 0x3ff;
        const u32 minor = (version >> 14) & 0x0ff;
        const u32 secondary = (version >> 6) & 0x0ff;
        const u32 tertiary = version & 0x003f;
        return fmt::format("{}.{}.{}.{}", major, minor, secondary, tertiary);
    }
    if (driver_id == vk::DriverId::eIntelProprietaryWindows) {
        const u32 major = version >> 14;
        const u32 minor = version & 0x3fff;
        return fmt::format("{}.{}", major, minor);
    }
    return GetReadableVersion(version);
}

FormatTraits Instance::DetermineTraits(VideoCore::PixelFormat pixel_format, vk::Format format) {
    const vk::ImageAspectFlags format_aspect = MakeAspect(VideoCore::GetFormatType(pixel_format));
    const vk::FormatProperties format_properties = physical_device.getFormatProperties(format);

    const vk::FormatFeatureFlagBits attachment_usage =
        (format_aspect & vk::ImageAspectFlagBits::eDepth)
            ? vk::FormatFeatureFlagBits::eDepthStencilAttachment
            : vk::FormatFeatureFlagBits::eColorAttachmentBlend;

    const vk::FormatFeatureFlags storage_usage = vk::FormatFeatureFlagBits::eStorageImage;
    const vk::FormatFeatureFlags transfer_usage = vk::FormatFeatureFlagBits::eSampledImage;
    const vk::FormatFeatureFlags blit_usage =
        vk::FormatFeatureFlagBits::eBlitSrc | vk::FormatFeatureFlagBits::eBlitDst;

    const bool supports_transfer =
        (format_properties.optimalTilingFeatures & transfer_usage) == transfer_usage;
    const bool supports_blit = (format_properties.optimalTilingFeatures & blit_usage) == blit_usage;
    const bool supports_attachment =
        (format_properties.optimalTilingFeatures & attachment_usage) == attachment_usage &&
        pixel_format != VideoCore::PixelFormat::RGB8;
    const bool supports_storage =
        (format_properties.optimalTilingFeatures & storage_usage) == storage_usage;
    const bool needs_conversion =
        // Requires component flip.
        pixel_format == VideoCore::PixelFormat::RGBA8 ||
        // Requires (de)interleaving.
        pixel_format == VideoCore::PixelFormat::D24S8;

    // Find the most inclusive usage flags for this format
    vk::ImageUsageFlags best_usage{};
    if (supports_blit || supports_transfer) {
        best_usage |= vk::ImageUsageFlagBits::eSampled | vk::ImageUsageFlagBits::eTransferDst |
                      vk::ImageUsageFlagBits::eTransferSrc;
    }
    // Attachment flag is only needed for color and depth formats.
    if (supports_attachment &&
        VideoCore::GetFormatType(pixel_format) != VideoCore::SurfaceType::Texture) {
        best_usage |= (format_aspect & vk::ImageAspectFlagBits::eDepth)
                          ? vk::ImageUsageFlagBits::eDepthStencilAttachment
                          : vk::ImageUsageFlagBits::eColorAttachment;
    }
    // Storage flag is only needed for shadow rendering with RGBA8 texture.
    // Keeping it disables can boost performance on mobile drivers.
    if (supports_storage && pixel_format == VideoCore::PixelFormat::RGBA8) {
        best_usage |= vk::ImageUsageFlagBits::eStorage;
    }

    return FormatTraits{
        .transfer_support = supports_transfer,
        .blit_support = supports_blit,
        .attachment_support = supports_attachment,
        .storage_support = supports_storage,
        .needs_conversion = needs_conversion,
        .usage = best_usage,
        .aspect = format_aspect,
        .native = format,
    };
}

void Instance::CreateFormatTable() {
    constexpr std::array pixel_formats = {
        VideoCore::PixelFormat::RGBA8,  VideoCore::PixelFormat::RGB8,
        VideoCore::PixelFormat::RGB5A1, VideoCore::PixelFormat::RGB565,
        VideoCore::PixelFormat::RGBA4,  VideoCore::PixelFormat::IA8,
        VideoCore::PixelFormat::RG8,    VideoCore::PixelFormat::I8,
        VideoCore::PixelFormat::A8,     VideoCore::PixelFormat::IA4,
        VideoCore::PixelFormat::I4,     VideoCore::PixelFormat::A4,
        VideoCore::PixelFormat::ETC1,   VideoCore::PixelFormat::ETC1A4,
        VideoCore::PixelFormat::D16,    VideoCore::PixelFormat::D24,
        VideoCore::PixelFormat::D24S8,
    };

    for (const auto& pixel_format : pixel_formats) {
        const vk::Format format = MakeFormat(pixel_format);
        FormatTraits traits = DetermineTraits(pixel_format, format);

        const bool is_suitable =
            traits.transfer_support && traits.attachment_support &&
            (traits.blit_support || traits.aspect & vk::ImageAspectFlagBits::eDepth);

        // Fall back if the native format is not suitable.
        if (!is_suitable) {
            // Always fallback to RGBA8 or D32(S8) for convenience
            auto fallback = vk::Format::eR8G8B8A8Unorm;
            if (traits.aspect & vk::ImageAspectFlagBits::eDepth) {
                fallback = vk::Format::eD32Sfloat;
                if (traits.aspect & vk::ImageAspectFlagBits::eStencil) {
                    fallback = vk::Format::eD32SfloatS8Uint;
                }
            }
            LOG_WARNING(Render_Vulkan, "Format {} unsupported, falling back unconditionally to {}",
                        vk::to_string(format), vk::to_string(fallback));
            traits = DetermineTraits(pixel_format, fallback);
            // Always requires conversion if backing format does not match.
            traits.needs_conversion = true;
        }

        const u32 index = static_cast<u32>(pixel_format);
        format_table[index] = traits;
    }
}

void Instance::CreateCustomFormatTable() {
    // The traits are the same for RGBA8
    custom_format_table[0] = format_table[static_cast<u32>(VideoCore::PixelFormat::RGBA8)];

    constexpr std::array custom_formats = {
        VideoCore::CustomPixelFormat::BC1,   VideoCore::CustomPixelFormat::BC3,
        VideoCore::CustomPixelFormat::BC5,   VideoCore::CustomPixelFormat::BC7,
        VideoCore::CustomPixelFormat::ASTC4, VideoCore::CustomPixelFormat::ASTC6,
        VideoCore::CustomPixelFormat::ASTC8,
    };

    for (const auto& custom_format : custom_formats) {
        const vk::Format format = MakeCustomFormat(custom_format);
        const vk::FormatProperties format_properties = physical_device.getFormatProperties(format);

        // Compressed formats don't support blit_dst in general so just check for transfer
        const vk::FormatFeatureFlags transfer_usage = vk::FormatFeatureFlagBits::eSampledImage;
        const bool supports_transfer =
            (format_properties.optimalTilingFeatures & transfer_usage) == transfer_usage;

        vk::ImageUsageFlags best_usage{};
        if (supports_transfer) {
            best_usage |= vk::ImageUsageFlagBits::eSampled | vk::ImageUsageFlagBits::eTransferDst |
                          vk::ImageUsageFlagBits::eTransferSrc;
        }

        const u32 index = static_cast<u32>(custom_format);
        custom_format_table[index] = FormatTraits{
            .transfer_support = supports_transfer,
            .usage = best_usage,
            .aspect = vk::ImageAspectFlagBits::eColor,
            .native = format,
        };
    }
}

void Instance::DetermineEmulation(Pica::PipelineRegs::VertexAttributeFormat format,
                                  bool& needs_cast) {
    // Check if (u)scaled formats can be used to emulate the 3 component format
    vk::Format four_comp_format = MakeAttributeFormat(format, 4);
    vk::FormatProperties format_properties = physical_device.getFormatProperties(four_comp_format);
    needs_cast = !(format_properties.bufferFeatures & vk::FormatFeatureFlagBits::eVertexBuffer);
}

void Instance::CreateAttribTable() {
    constexpr std::array attrib_formats = {
        Pica::PipelineRegs::VertexAttributeFormat::BYTE,
        Pica::PipelineRegs::VertexAttributeFormat::UBYTE,
        Pica::PipelineRegs::VertexAttributeFormat::SHORT,
        Pica::PipelineRegs::VertexAttributeFormat::FLOAT,
    };

    for (const auto& format : attrib_formats) {
        for (u32 count = 1; count <= 4; count++) {
            bool needs_cast{false};
            bool needs_emulation{false};
            vk::Format attrib_format = MakeAttributeFormat(format, count);
            vk::FormatProperties format_properties =
                physical_device.getFormatProperties(attrib_format);
            if (!(format_properties.bufferFeatures & vk::FormatFeatureFlagBits::eVertexBuffer)) {
                needs_cast = true;
                attrib_format = MakeAttributeFormat(format, count, false);
                format_properties = physical_device.getFormatProperties(attrib_format);
                if (!(format_properties.bufferFeatures &
                      vk::FormatFeatureFlagBits::eVertexBuffer)) {
                    ASSERT_MSG(
                        count == 3,
                        "Vertex attribute emulation is only supported for 3 component formats");
                    DetermineEmulation(format, needs_cast);
                    needs_emulation = true;
                }
            }

            const u32 index = static_cast<u32>(format) * 4 + count - 1;
            attrib_table[index] = FormatTraits{
                .needs_conversion = needs_cast,
                .needs_emulation = needs_emulation,
                .native = attrib_format,
            };
        }
    }
}

bool Instance::CreateDevice() {
    const vk::StructureChain feature_chain = physical_device.getFeatures2<
        vk::PhysicalDeviceFeatures2, vk::PhysicalDevicePortabilitySubsetFeaturesKHR,
        vk::PhysicalDeviceExtendedDynamicStateFeaturesEXT,
        vk::PhysicalDeviceExtendedDynamicState2FeaturesEXT,
        vk::PhysicalDeviceExtendedDynamicState3FeaturesEXT,
        vk::PhysicalDeviceTimelineSemaphoreFeaturesKHR,
        vk::PhysicalDeviceCustomBorderColorFeaturesEXT, vk::PhysicalDeviceIndexTypeUint8FeaturesEXT,
        vk::PhysicalDeviceFragmentShaderInterlockFeaturesEXT,
        vk::PhysicalDevicePipelineCreationCacheControlFeaturesEXT,
        vk::PhysicalDeviceFragmentShaderBarycentricFeaturesKHR>();
    const vk::StructureChain properties_chain =
        physical_device.getProperties2<vk::PhysicalDeviceProperties2,
                                       vk::PhysicalDevicePortabilitySubsetPropertiesKHR,
                                       vk::PhysicalDeviceExternalMemoryHostPropertiesEXT>();

    features = feature_chain.get().features;
    if (available_extensions.empty()) {
        LOG_CRITICAL(Render_Vulkan, "No extensions supported by device.");
        return false;
    }

    boost::container::static_vector<const char*, 13> enabled_extensions;
    const auto add_extension = [&](std::string_view extension, bool blacklist = false,
                                   std::string_view reason = "") -> bool {
        const auto result =
            std::find_if(available_extensions.begin(), available_extensions.end(),
                         [&](const std::string& name) { return name == extension; });

        if (result != available_extensions.end() && !blacklist) {
            LOG_INFO(Render_Vulkan, "Enabling extension: {}", extension);
            enabled_extensions.push_back(extension.data());
            return true;
        } else if (blacklist) {
            LOG_WARNING(Render_Vulkan, "Extension {} has been blacklisted because {}", extension,
                        reason);
            return false;
        }

        LOG_WARNING(Render_Vulkan, "Extension {} unavailable.", extension);
        return false;
    };

    const bool is_nvidia = driver_id == vk::DriverIdKHR::eNvidiaProprietary;
    const bool is_moltenvk = driver_id == vk::DriverIdKHR::eMoltenvk;
    const bool is_arm = driver_id == vk::DriverIdKHR::eArmProprietary;
    const bool is_qualcomm = driver_id == vk::DriverIdKHR::eQualcommProprietary;
    const bool is_turnip = driver_id == vk::DriverIdKHR::eMesaTurnip;

    add_extension(VK_KHR_SWAPCHAIN_EXTENSION_NAME);
    image_format_list = add_extension(VK_KHR_IMAGE_FORMAT_LIST_EXTENSION_NAME);
    shader_stencil_export = add_extension(VK_EXT_SHADER_STENCIL_EXPORT_EXTENSION_NAME);
    external_memory_host = add_extension(VK_EXT_EXTERNAL_MEMORY_HOST_EXTENSION_NAME);
    tooling_info = add_extension(VK_EXT_TOOLING_INFO_EXTENSION_NAME);
    const bool has_timeline_semaphores =
        add_extension(VK_KHR_TIMELINE_SEMAPHORE_EXTENSION_NAME, is_qualcomm || is_turnip,
                      "it is broken on Qualcomm drivers");
    const bool has_portability_subset = add_extension(VK_KHR_PORTABILITY_SUBSET_EXTENSION_NAME);
    const bool has_extended_dynamic_state =
        add_extension(VK_EXT_EXTENDED_DYNAMIC_STATE_EXTENSION_NAME, is_arm || is_qualcomm,
                      "it is broken on Qualcomm and ARM drivers");
    const bool has_custom_border_color =
        add_extension(VK_EXT_CUSTOM_BORDER_COLOR_EXTENSION_NAME, is_qualcomm,
                      "it is broken on most Qualcomm driver versions");
    const bool has_index_type_uint8 = add_extension(VK_EXT_INDEX_TYPE_UINT8_EXTENSION_NAME);
    const bool has_fragment_shader_interlock =
        add_extension(VK_EXT_FRAGMENT_SHADER_INTERLOCK_EXTENSION_NAME, is_nvidia,
                      "it is broken on Nvidia drivers");
    const bool has_pipeline_creation_cache_control =
        add_extension(VK_EXT_PIPELINE_CREATION_CACHE_CONTROL_EXTENSION_NAME, is_nvidia,
                      "it is broken on Nvidia drivers");
    const bool has_fragment_shader_barycentric =
        add_extension(VK_KHR_FRAGMENT_SHADER_BARYCENTRIC_EXTENSION_NAME, is_moltenvk,
                      "the PerVertexKHR attribute is not supported by MoltenVK");

    const auto family_properties = physical_device.getQueueFamilyProperties();
    if (family_properties.empty()) {
        LOG_CRITICAL(Render_Vulkan, "Physical device reported no queues.");
        return false;
    }

    bool graphics_queue_found = false;
    for (std::size_t i = 0; i < family_properties.size(); i++) {
        const u32 index = static_cast<u32>(i);
        if (family_properties[i].queueFlags & vk::QueueFlagBits::eGraphics) {
            queue_family_index = index;
            graphics_queue_found = true;
        }
    }

    if (!graphics_queue_found) {
        LOG_CRITICAL(Render_Vulkan, "Unable to find graphics and/or present queues.");
        return false;
    }

    static constexpr std::array<f32, 1> queue_priorities = {1.0f};

    const vk::DeviceQueueCreateInfo queue_info = {
        .queueFamilyIndex = queue_family_index,
        .queueCount = static_cast<u32>(queue_priorities.size()),
        .pQueuePriorities = queue_priorities.data(),
    };

    vk::StructureChain device_chain = {
        vk::DeviceCreateInfo{
            .queueCreateInfoCount = 1u,
            .pQueueCreateInfos = &queue_info,
            .enabledExtensionCount = static_cast<u32>(enabled_extensions.size()),
            .ppEnabledExtensionNames = enabled_extensions.data(),
        },
        vk::PhysicalDeviceFeatures2{
            .features{
                .robustBufferAccess = features.robustBufferAccess,
                .geometryShader = features.geometryShader,
                .logicOp = features.logicOp,
                .samplerAnisotropy = features.samplerAnisotropy,
                .fragmentStoresAndAtomics = features.fragmentStoresAndAtomics,
                .shaderClipDistance = features.shaderClipDistance,
            },
        },
        vk::PhysicalDevicePortabilitySubsetFeaturesKHR{},
        vk::PhysicalDeviceTimelineSemaphoreFeaturesKHR{},
        vk::PhysicalDeviceExtendedDynamicStateFeaturesEXT{},
        vk::PhysicalDeviceExtendedDynamicState2FeaturesEXT{},
        vk::PhysicalDeviceExtendedDynamicState3FeaturesEXT{},
        vk::PhysicalDeviceCustomBorderColorFeaturesEXT{},
        vk::PhysicalDeviceIndexTypeUint8FeaturesEXT{},
        vk::PhysicalDeviceFragmentShaderInterlockFeaturesEXT{},
        vk::PhysicalDevicePipelineCreationCacheControlFeaturesEXT{},
        vk::PhysicalDeviceFragmentShaderBarycentricFeaturesKHR{},
    };

#define PROP_GET(structName, prop, property) property = properties_chain.get<structName>().prop;

#define FEAT_SET(structName, feature, property)                                                    \
    if (feature_chain.get<structName>().feature) {                                                 \
        property = true;                                                                           \
        device_chain.get<structName>().feature = true;                                             \
    } else {                                                                                       \
        property = false;                                                                          \
        device_chain.get<structName>().feature = false;                                            \
    }

    if (has_portability_subset) {
        FEAT_SET(vk::PhysicalDevicePortabilitySubsetFeaturesKHR, triangleFans,
                 triangle_fan_supported)
        FEAT_SET(vk::PhysicalDevicePortabilitySubsetFeaturesKHR, imageViewFormatReinterpretation,
                 image_view_reinterpretation)
        PROP_GET(vk::PhysicalDevicePortabilitySubsetPropertiesKHR,
                 minVertexInputBindingStrideAlignment, min_vertex_stride_alignment)
    } else {
        device_chain.unlink<vk::PhysicalDevicePortabilitySubsetFeaturesKHR>();
    }

    if (has_timeline_semaphores) {
        FEAT_SET(vk::PhysicalDeviceTimelineSemaphoreFeaturesKHR, timelineSemaphore,
                 timeline_semaphores)
    } else {
        device_chain.unlink<vk::PhysicalDeviceTimelineSemaphoreFeaturesKHR>();
    }

    if (has_index_type_uint8) {
        FEAT_SET(vk::PhysicalDeviceIndexTypeUint8FeaturesEXT, indexTypeUint8, index_type_uint8)
    } else {
        device_chain.unlink<vk::PhysicalDeviceIndexTypeUint8FeaturesEXT>();
    }

    if (has_fragment_shader_interlock) {
        FEAT_SET(vk::PhysicalDeviceFragmentShaderInterlockFeaturesEXT, fragmentShaderPixelInterlock,
                 fragment_shader_interlock)
    } else {
        device_chain.unlink<vk::PhysicalDeviceFragmentShaderInterlockFeaturesEXT>();
    }

    if (has_extended_dynamic_state) {
        FEAT_SET(vk::PhysicalDeviceExtendedDynamicStateFeaturesEXT, extendedDynamicState,
                 extended_dynamic_state)
    } else {
        device_chain.unlink<vk::PhysicalDeviceExtendedDynamicStateFeaturesEXT>();
    }

    if (has_custom_border_color) {
        FEAT_SET(vk::PhysicalDeviceCustomBorderColorFeaturesEXT, customBorderColors,
                 custom_border_color)
        FEAT_SET(vk::PhysicalDeviceCustomBorderColorFeaturesEXT, customBorderColorWithoutFormat,
                 custom_border_color)
    } else {
        device_chain.unlink<vk::PhysicalDeviceCustomBorderColorFeaturesEXT>();
    }

    if (has_pipeline_creation_cache_control) {
        FEAT_SET(vk::PhysicalDevicePipelineCreationCacheControlFeaturesEXT,
                 pipelineCreationCacheControl, pipeline_creation_cache_control)
    } else {
        device_chain.unlink<vk::PhysicalDevicePipelineCreationCacheControlFeaturesEXT>();
    }

    if (external_memory_host) {
        PROP_GET(vk::PhysicalDeviceExternalMemoryHostPropertiesEXT, minImportedHostPointerAlignment,
                 min_imported_host_pointer_alignment);
    }

    if (has_fragment_shader_barycentric) {
        FEAT_SET(vk::PhysicalDeviceFragmentShaderBarycentricFeaturesKHR, fragmentShaderBarycentric,
                 fragment_shader_barycentric)
    } else {
        device_chain.unlink<vk::PhysicalDeviceFragmentShaderBarycentricFeaturesKHR>();
    }

#undef PROP_GET
#undef FEAT_SET

    try {
        device = physical_device.createDeviceUnique(device_chain.get());
    } catch (vk::ExtensionNotPresentError& err) {
        LOG_CRITICAL(Render_Vulkan, "Some required extensions are not available {}", err.what());
        return false;
    }

    VULKAN_HPP_DEFAULT_DISPATCHER.init(*device);

    graphics_queue = device->getQueue(queue_family_index, 0);
    present_queue = device->getQueue(queue_family_index, 0);

    CreateAllocator();
    return true;
}

void Instance::CreateAllocator() {
    const VmaVulkanFunctions functions = {
        .vkGetInstanceProcAddr = VULKAN_HPP_DEFAULT_DISPATCHER.vkGetInstanceProcAddr,
        .vkGetDeviceProcAddr = VULKAN_HPP_DEFAULT_DISPATCHER.vkGetDeviceProcAddr,
    };

    const VmaAllocatorCreateInfo allocator_info = {
        .physicalDevice = physical_device,
        .device = *device,
        .pVulkanFunctions = &functions,
        .instance = *instance,
        .vulkanApiVersion = TargetVulkanApiVersion,
    };

    const VkResult result = vmaCreateAllocator(&allocator_info, &allocator);
    if (result != VK_SUCCESS) {
        UNREACHABLE_MSG("Failed to initialize VMA with error {}", result);
    }
}

void Instance::CollectToolingInfo() {
    if (!tooling_info) {
        return;
    }
    const vk::StructureChain property_chain =
        physical_device
            .getProperties2<vk::PhysicalDeviceProperties2, vk::PhysicalDeviceDriverProperties>();
    const vk::PhysicalDeviceDriverProperties driver =
        property_chain.get<vk::PhysicalDeviceDriverProperties>();

    driver_id = driver.driverID;
    vendor_name = driver.driverName.data();

    const std::string model_name{GetModelName()};
    const std::string driver_version = GetDriverVersionName();
    const std::string driver_name = fmt::format("{} {}", vendor_name, driver_version);
    const std::string api_version = GetReadableVersion(properties.apiVersion);
    const std::string extensions = fmt::format("{}", fmt::join(available_extensions, ", "));

    LOG_INFO(Render_Vulkan, "VK_DRIVER: {}", driver_name);
    LOG_INFO(Render_Vulkan, "VK_DEVICE: {}", model_name);
    LOG_INFO(Render_Vulkan, "VK_VERSION: {}", api_version);
    const auto tools = physical_device.getToolPropertiesEXT();
    for (const vk::PhysicalDeviceToolProperties& tool : tools) {
        const std::string_view name = tool.name;
        LOG_INFO(Render_Vulkan, "Attached debugging tool: {}", name);
        has_renderdoc = has_renderdoc || name == "RenderDoc";
        has_nsight_graphics = has_nsight_graphics || name == "NVIDIA Nsight Graphics";
    }
}

} // namespace Vulkan<|MERGE_RESOLUTION|>--- conflicted
+++ resolved
@@ -137,20 +137,11 @@
                               dump_command_buffers)},
       physical_devices{instance->enumeratePhysicalDevices()} {}
 
-<<<<<<< HEAD
-Instance::Instance(Core::TelemetrySession& telemetry, Frontend::EmuWindow& window,
-                   u32 physical_device_index)
-    : library{OpenLibrary(&window)},
-      instance{CreateInstance(*library, window.GetWindowInfo().type,
-                              Settings::values.renderer_debug.GetValue(),
-                              Settings::values.dump_command_buffers.GetValue())},
-=======
 Instance::Instance(Frontend::EmuWindow& window, u32 physical_device_index)
     : library{OpenLibrary(&window)}, instance{CreateInstance(
                                          *library, window.GetWindowInfo().type,
                                          Settings::values.renderer_debug.GetValue(),
                                          Settings::values.dump_command_buffers.GetValue())},
->>>>>>> 8e35df1a
       debug_callback{CreateDebugCallback(*instance, debug_utils_supported)},
       physical_devices{instance->enumeratePhysicalDevices()} {
     const std::size_t num_physical_devices = static_cast<u16>(physical_devices.size());
