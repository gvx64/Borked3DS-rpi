<?xml version="1.0" encoding="utf-8"?>
<LinearLayout
    xmlns:android="http://schemas.android.com/apk/res/android"
    xmlns:app="http://schemas.android.com/apk/res-auto"
    xmlns:tools="http://schemas.android.com/tools"
    android:layout_width="match_parent"
    android:layout_height="wrap_content"
    android:orientation="vertical"
    android:focusable="false"
    android:clickable="false"
<<<<<<< HEAD
    android:padding="16dp"
=======
    android:paddingVertical="16dp"
>>>>>>> 7d00f47c
        >

<com.google.android.material.textview.MaterialTextView

    android:id="@+id/text_header_name"
    style="@style/TextAppearance.Material3.TitleSmall"
    android:layout_width="match_parent"
    android:layout_height="wrap_content"
    android:layout_gravity="start|center_vertical"
    android:textAlignment="viewStart"
    android:textColor="?attr/colorPrimary"
    android:textStyle="bold"
    tools:text="CPU Settings" />
    <com.google.android.material.textview.MaterialTextView
        android:id="@+id/text_header_description"
        style="@style/TextAppearance.Material3.BodySmall"
        android:layout_width="match_parent"
        android:layout_height="wrap_content"
        android:layout_marginTop="@dimen/spacing_small"
        android:textAlignment="viewStart"
        tools:text="@string/app_disclaimer" />
</LinearLayout><|MERGE_RESOLUTION|>--- conflicted
+++ resolved
@@ -8,11 +8,7 @@
     android:orientation="vertical"
     android:focusable="false"
     android:clickable="false"
-<<<<<<< HEAD
-    android:padding="16dp"
-=======
     android:paddingVertical="16dp"
->>>>>>> 7d00f47c
         >
 
 <com.google.android.material.textview.MaterialTextView
