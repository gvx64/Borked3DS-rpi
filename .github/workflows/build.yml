--- conflicted
+++ resolved
@@ -468,7 +468,6 @@
         if: ${{ matrix.target == 'gcc' }}
       - name: Install NSIS
         if: ${{ github.ref_type == 'tag' }}
-<<<<<<< HEAD
         run: |
           wget https://download.sourceforge.net/project/nsis/NSIS%203/3.11/nsis-3.11-setup.exe -O D:/a/_temp/nsis-setup.exe
           ptime D:/a/_temp/nsis-setup.exe /S
@@ -552,8 +551,6 @@
         if: ${{ matrix.target == 'gcc' }}
       - name: Install NSIS
         if: ${{ github.ref_type == 'tag' }}
-=======
->>>>>>> 5c2be8da
         run: |
           wget https://download.sourceforge.net/project/nsis/NSIS%203/3.11/nsis-3.11-setup.exe -O D:/a/_temp/nsis-setup.exe
           ptime D:/a/_temp/nsis-setup.exe /S
